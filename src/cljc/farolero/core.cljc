--- conflicted
+++ resolved
@@ -82,20 +82,6 @@
                                  :dynamic keyword?)
                :body (s/* any?)))
 
-<<<<<<< HEAD
-(defn make-jump
-  "INTERNAL: Constructs an implementation of [[Jump]]."
-  [target args]
-  (#?(:clj Signal.
-      :cljs ->Signal)
-   target args))
-(s/fdef make-jump
-  :args (s/cat :target keyword?
-               :args (s/coll-of any?))
-  :ret keyword?)
-
-=======
->>>>>>> a6f071ff
 (defn return-from
   "Performs an early return from a named [[block]]."
   {:style/indent 1}
